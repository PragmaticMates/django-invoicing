from django.db import migrations, transaction
from invoicing.models import Invoice


def recalculate(*args, **kwargs):
<<<<<<< HEAD
    for invoice in Invoice.objects.all().defer('date_paid', 'date_reminder_sent'):
=======
    for invoice in Invoice.objects.all().only('total', 'vat'):
>>>>>>> 71d7df01
        with transaction.atomic():
            invoice.total = invoice.calculate_total()
            invoice.vat = invoice.calculate_vat()
            invoice.save(update_fields=['total'])
            invoice.save(update_fields=['vat'])


class Migration(migrations.Migration):
    dependencies = [
        ('invoicing', '0018_invoice_attachments'),
        ('invoicing', '0021_invoice_related_document'),
    ]

    operations = [
        migrations.RunPython(recalculate, lambda *args, **kwargs: None)
    ]<|MERGE_RESOLUTION|>--- conflicted
+++ resolved
@@ -3,11 +3,7 @@
 
 
 def recalculate(*args, **kwargs):
-<<<<<<< HEAD
-    for invoice in Invoice.objects.all().defer('date_paid', 'date_reminder_sent'):
-=======
     for invoice in Invoice.objects.all().only('total', 'vat'):
->>>>>>> 71d7df01
         with transaction.atomic():
             invoice.total = invoice.calculate_total()
             invoice.vat = invoice.calculate_vat()
