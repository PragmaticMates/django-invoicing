--- conflicted
+++ resolved
@@ -565,10 +565,6 @@
         return round(Decimal(subtotal) * Decimal((100 - self.discount) / 100), 2)
 
     @property
-    def subtotal_without_discount(self):
-        return round(self.unit_price * self.quantity, 2)
-
-    @property
     def discount_amount(self):
         subtotal = round(self.unit_price_with_vat * self.quantity, 2)
         return round(Decimal(subtotal) * Decimal(self.discount / 100), 2)
@@ -590,14 +586,12 @@
     def total(self):
         return round(self.subtotal + self.vat, 2)
 
-<<<<<<< HEAD
     @property
     def total_without_discount(self):
         return round(self.subtotal_without_discount + self.vat_without_discount, 2)
-=======
+
     def calculate_tax(self):
         self.tax_rate = self.invoice.get_tax_rate()
->>>>>>> 22118a6b
 
     def save(self, **kwargs):
         # TODO: move to validator
